--- conflicted
+++ resolved
@@ -17,12 +17,8 @@
 }
 
 group = "org.zaproxy"
-<<<<<<< HEAD
-version = "2.8.1"
-=======
 version = "2.9.0"
 val versionBC = "2.8.0"
->>>>>>> 3a0af362
 
 val versionLangFile = "1"
 val creationDate by extra { project.findProperty("creationDate") ?: LocalDate.now().toString() }
